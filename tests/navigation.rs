--- conflicted
+++ resolved
@@ -3,21 +3,6 @@
 use pretty_assertions::{assert_eq, assert_ne};
 use rstest::rstest;
 use select::document::Document;
-<<<<<<< HEAD
-use std::path::Component;
-use std::process::{Command, Stdio};
-use utils::get_link_from_text;
-use utils::get_link_hrefs_with_prefix;
-
-#[rstest(
-    input,
-    expected,
-    case("", "/"),
-    case("/dira", "/dira/"),
-    case("/dirb/", "/dirb/"),
-    case("/very/deeply/nested", "/very/deeply/nested/")
-)]
-=======
 
 mod fixtures;
 mod utils;
@@ -30,7 +15,6 @@
 #[case("/dira", "/dira/")]
 #[case("/dirb/", "/dirb/")]
 #[case("/very/deeply/nested", "/very/deeply/nested/")]
->>>>>>> 805052b0
 /// Directories get a trailing slash.
 fn index_gets_trailing_slash(
     server: TestServer,
