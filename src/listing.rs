--- conflicted
+++ resolved
@@ -146,11 +146,8 @@
     skip_symlinks: bool,
     file_upload: bool,
     random_route: Option<String>,
-<<<<<<< HEAD
     default_color_scheme: themes::ColorScheme,
-=======
     upload_route: String,
->>>>>>> 46c29142
 ) -> Result<HttpResponse, io::Error> {
     let title = format!("Index of {}", req.path());
     let base = Path::new(req.path());
@@ -300,13 +297,10 @@
                     page_parent,
                     sort_method,
                     sort_order,
-<<<<<<< HEAD
                     color_scheme,
-=======
                     file_upload,
                     &upload_route,
                     &current_dir.display().to_string(),
->>>>>>> 46c29142
                 )
                 .into_string(),
             ))
